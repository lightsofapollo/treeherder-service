--- conflicted
+++ resolved
@@ -555,20 +555,6 @@
                     raise e
             else:
 
-<<<<<<< HEAD
-        job_name_info = job["name"]
-
-        job_group_id = rdm.get_or_create_job_group(
-            job_name_info["group_name"],
-            job_name_info["group_symbol"],
-        )
-
-        job_type_id = rdm.get_or_create_job_type(
-            job_name_info["name"],
-            job_group_id,
-            job_name_info["symbol"]
-        )
-=======
                 # json object can be sucessfully deserialized
                 # load reference data
                 self._load_ref_and_job_data_structs(
@@ -611,7 +597,6 @@
                 job_update_placeholders,
                 result_set_ids
                 )
->>>>>>> 9063a8e6
 
         job_id_lookup = self._load_jobs(
             job_placeholders, job_guid_where_in_list, job_guid_list
