--- conflicted
+++ resolved
@@ -140,16 +140,6 @@
     id = getattr(refdata, params['func'])(*params['input'])
 
     row_data = refdata.dhub.execute(
-<<<<<<< HEAD
-        proc="refdata_test.selects.test_job_group_manager",
-        placeholders=[job_group_id]
-    )[0]
-
-    assert row_data["symbol"] == 'fill me'
-    assert row_data["name"] == 'mygroup'
-    assert row_data["description"] == 'fill me'
-    assert row_data["active_status"] == 'active'
-=======
         proc=params["test_proc"],
         placeholders=[id]
     )
@@ -157,22 +147,7 @@
         for k, v in params['expected'][i].items():
             assert row[k] == v
 
-
-# some tests just don't fit into the standard layout
-# def test_repository_version_creation(refdata, repository_id):
-
-#     id = refdata.get_or_create_repository_version(
-#         repository_id,
-#         'v1',
-#         1366290144.07455)
-
-    # row_data = refdata.dhub.execute(
-    #     proc=params[refdata_test.selects.test_repository_version],
-    #     placeholders=[id]
-    # )[0]
-
-    # assert row[repository_id] == 1
-    # assert row[version] == 'v1'
-    # assert row[version_timestamp] == 1366290144
-    # assert row[active_status] == 'active'
->>>>>>> 6d43a2fc
+    assert row_data["symbol"] == 'fill me'
+    assert row_data["name"] == 'mygroup'
+    assert row_data["description"] == 'fill me'
+    assert row_data["active_status"] == 'active'
